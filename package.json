--- conflicted
+++ resolved
@@ -39,13 +39,8 @@
     "memory-fs": "0.4.1",
     "memfs": "2.6.2",
     "jest": "21.2.1",
-<<<<<<< HEAD
-    "source-map-support": "0.5.0",
     "ts-node": "4.1.0",
-=======
     "source-map-support": "0.5.1",
-    "ts-node": "3.3.0",
->>>>>>> 4f7ae201
     "ts-jest": "22.0.1",
     "typescript": "2.6.2",
     "semantic-release": "12.2.2"
